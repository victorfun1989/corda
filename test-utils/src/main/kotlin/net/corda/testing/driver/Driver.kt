--- conflicted
+++ resolved
@@ -304,13 +304,8 @@
 
 fun addressMustBeBoundFuture(executorService: ScheduledExecutorService, hostAndPort: HostAndPort, listenProcess: Process? = null): ListenableFuture<Unit> {
     return poll(executorService, "address $hostAndPort to bind") {
-<<<<<<< HEAD
-        if (!listenProcess.isAlive) {
+        if (listenProcess != null && !listenProcess.isAlive) {
             throw ListenProcessDeathException(hostAndPort, listenProcess)
-=======
-        if (listenProcess != null && !listenProcess.isAlive) {
-            throw ListenProcessDeathException("The process that was expected to listen on $hostAndPort has died with status: ${listenProcess.exitValue()}")
->>>>>>> 4195adfb
         }
         try {
             Socket(hostAndPort.host, hostAndPort.port).close()
@@ -578,70 +573,26 @@
         val webAddress = portAllocation.nextHostAndPort()
         // TODO: Derive name from the full picked name, don't just wrap the common name
         val name = providedName ?: X509Utilities.getX509Name("${oneOf(names).commonName}-${p2pAddress.port}","London","demo@r3.com",null)
-<<<<<<< HEAD
         val networkMapServiceConfigLookup = networkMapServiceConfigLookup(listOf(object : NodeDefinition {
             override fun getName() = name.toString()
             override fun getConfig() = configOf("p2pAddress" to p2pAddress.toString())
         }))
-        return startNode(p2pAddress, webAddress, name, configOf(
-                "myLegalName" to name.toString(),
-                "p2pAddress" to p2pAddress.toString(),
-                "rpcAddress" to rpcAddress.toString(),
-                "webAddress" to webAddress.toString(),
-                "extraAdvertisedServiceIds" to advertisedServices.map { it.toString() },
-                "networkMapService" to networkMapServiceConfigLookup(name),
-                "useTestClock" to useTestClock,
-                "rpcUsers" to rpcUsers.map { it.toMap() },
-                "verifierType" to verifierType.name
-        ) + customOverrides)
-    }
-
-    private fun startNode(p2pAddress: HostAndPort, webAddress: HostAndPort, nodeName: X500Name, configOverrides: Config) = run {
-        val debugPort = if (isDebug) debugPortAllocation.nextPort() else null
-=======
->>>>>>> 4195adfb
         val config = ConfigHelper.loadConfig(
                 baseDirectory = baseDirectory(name),
                 allowMissingConfig = true,
-<<<<<<< HEAD
-                configOverrides = configOverrides)
-        val configuration = config.parseAs<FullNodeConfiguration>()
-        val processFuture = startNode(executorService, configuration, config, quasarJarPath, debugPort, systemProperties)
-        registerProcess(processFuture)
-        processFuture.flatMap { process ->
-            val processDeathFuture = poll(executorService, "process death") {
-                if (process.isAlive) null else ListenProcessDeathException(p2pAddress, process)
-            }
-            // We continue to use SSL enabled port for RPC when its for node user.
-            establishRpc(p2pAddress, configuration, processDeathFuture).flatMap { rpc ->
-                // Call waitUntilRegisteredWithNetworkMap in background in case RPC is failing over:
-                val networkMapFuture = executorService.submit(Callable {
-                    rpc.waitUntilRegisteredWithNetworkMap()
-                }).flatMap { it }
-                listOf(processDeathFuture, networkMapFuture).then {
-                    if (it == processDeathFuture) {
-                        throw processDeathFuture.getOrThrow()
-                    }
-                    processDeathFuture.cancel(false)
-                    NodeHandle(rpc.nodeIdentity(), rpc, configuration, webAddress, process)
-                }
-            }
-        }
-=======
                 configOverrides = configOf(
                         "myLegalName" to name.toString(),
                         "p2pAddress" to p2pAddress.toString(),
                         "rpcAddress" to rpcAddress.toString(),
                         "webAddress" to webAddress.toString(),
                         "extraAdvertisedServiceIds" to advertisedServices.map { it.toString() },
-                        "networkMapService" to networkMapServiceConfigLookup(emptyList())(name),
+                        "networkMapService" to networkMapServiceConfigLookup(name),
                         "useTestClock" to useTestClock,
                         "rpcUsers" to rpcUsers.map { it.toMap() },
                         "verifierType" to verifierType.name
                 ) + customOverrides
         )
         return startNodeInternal(config, webAddress, startInSameProcess)
->>>>>>> 4195adfb
     }
 
     override fun startNodes(nodes: List<CordformNode>, startInSameProcess: Boolean?): List<ListenableFuture<out NodeHandle>> {
@@ -770,7 +721,7 @@
                     } }
             )
             return nodeAndThreadFuture.flatMap { (node, thread) ->
-                establishRpc(nodeConfiguration.p2pAddress, nodeConfiguration).flatMap { rpc ->
+                establishRpc(nodeConfiguration.p2pAddress, nodeConfiguration, SettableFuture.create()).flatMap { rpc ->
                     rpc.waitUntilRegisteredWithNetworkMap().map {
                         NodeHandle.InProcess(rpc.nodeIdentity(), rpc, nodeConfiguration, webAddress, node, thread)
                     }
@@ -781,9 +732,20 @@
             val processFuture = startOutOfProcessNode(executorService, nodeConfiguration, config, quasarJarPath, debugPort, systemProperties, callerPackage)
             registerProcess(processFuture)
             return processFuture.flatMap { process ->
+                val processDeathFuture = poll(executorService, "process death") {
+                    if (process.isAlive) null else ListenProcessDeathException(nodeConfiguration.p2pAddress, process)
+                }
                 // We continue to use SSL enabled port for RPC when its for node user.
-                establishRpc(nodeConfiguration.p2pAddress, nodeConfiguration).flatMap { rpc ->
-                    rpc.waitUntilRegisteredWithNetworkMap().map {
+                establishRpc(nodeConfiguration.p2pAddress, nodeConfiguration, processDeathFuture).flatMap { rpc ->
+                    // Call waitUntilRegisteredWithNetworkMap in background in case RPC is failing over:
+                    val networkMapFuture = executorService.submit(Callable {
+                        rpc.waitUntilRegisteredWithNetworkMap()
+                    }).flatMap { it }
+                    listOf(processDeathFuture, networkMapFuture).then {
+                        if (it == processDeathFuture) {
+                            throw processDeathFuture.getOrThrow()
+                        }
+                        processDeathFuture.cancel(false)
                         NodeHandle.OutOfProcess(rpc.nodeIdentity(), rpc, nodeConfiguration, webAddress, debugPort, process)
                     }
                 }
